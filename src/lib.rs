--- conflicted
+++ resolved
@@ -15,10 +15,5 @@
 mod base_encoding;
 mod settings;
 
-<<<<<<< HEAD
-pub use settings::Settings;
-pub use settings::{Base, EncodeMode};
-=======
 pub use base_encoding::TranslationUnit;
 pub use settings::{Base, EncodeMode, ReadMode, Settings};
->>>>>>> 18b8fa02
